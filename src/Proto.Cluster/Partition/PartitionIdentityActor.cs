--- conflicted
+++ resolved
@@ -6,10 +6,6 @@
 using System;
 using System.Collections.Generic;
 using System.Collections.Immutable;
-<<<<<<< HEAD
-using System.Linq;
-=======
->>>>>>> 3d4425fb
 using System.Threading;
 using System.Threading.Tasks;
 using Microsoft.Extensions.Logging;
@@ -32,11 +28,7 @@
 
         private Dictionary<ClusterIdentity, PID> _partitionLookup = new(); //actor/grain name to PID
 
-<<<<<<< HEAD
-        private MemberHashRing _rdv = new(ImmutableList<Member>.Empty);
-=======
         private MemberHashRing _memberHashRing = new(ImmutableList<Member>.Empty);
->>>>>>> 3d4425fb
 
         private readonly Dictionary<ClusterIdentity, Task<ActivationResponse>> _spawns = new();
 
@@ -83,13 +75,7 @@
 
         private Task OnClusterTopologyInner(ClusterTopology msg, IContext context)
         {
-<<<<<<< HEAD
-       //     await _cluster.MemberList.TopologyConsensus(CancellationTokens.FromSeconds(5));
-            _topologyHash = msg.TopologyHash;
-            _rdv = new MemberHashRing(msg.Members);
-=======
             StopInvalidatedTopologyUpdates(msg, context);
->>>>>>> 3d4425fb
 
             var topologyHash = msg.TopologyHash;
             _topologyHash = topologyHash;
@@ -98,24 +84,6 @@
             //remove all identities we do no longer own.
             _partitionLookup.Clear();
 
-<<<<<<< HEAD
-            var requestMsg = new IdentityHandoverRequest
-            {
-                TopologyHash = _topologyHash,
-                Address = _myAddress
-            };
-
-            requestMsg.Members.AddRange(msg.Members);
-
-            var workerPid = context.Spawn(Props.FromProducer(() => new PartitionIdentityRelocationWorker(_partitionLookup)));
-            using var cts = new CancellationTokenSource(_identityHandoverTimeout);
-            Logger.LogDebug("Requesting ownerships");
-            var response = await context.RequestAsync<IdentityHandoverAcknowledgement>(workerPid,requestMsg, cts.Token);
-            
-            Logger.LogDebug("Got ownerships {EventId}, {Count}", _topologyHash, response.Count);
-            
-            var membersLookup = msg.Members.ToDictionary(m => m.Address, m => m);
-=======
             if (msg.Members.Count < 1)
             {
                 Logger.LogWarning("No active members in cluster topology update");
@@ -152,13 +120,10 @@
                     return Task.CompletedTask;
                 }
             );
->>>>>>> 3d4425fb
 
             return Task.CompletedTask;
         }
 
-<<<<<<< HEAD
-=======
         private void OnPartitionsRebalanced(PartitionsRebalanced msg)
         {
             if (msg.TopologyHash != _topologyHash)
@@ -182,7 +147,6 @@
             }
         }
 
->>>>>>> 3d4425fb
         private Task OnActivationTerminated(ActivationTerminated msg, IContext context)
         {
             if (_spawns.ContainsKey(msg.ClusterIdentity))
@@ -198,12 +162,6 @@
             return Task.CompletedTask;
         }
 
-<<<<<<< HEAD
-
-
-        private Task OnActivationRequest(ActivationRequest msg, IContext context)
-        {
-=======
         private Task OnActivationRequest(ActivationRequest msg, IContext context)
         {
             // Wait for rebalance in progress
@@ -213,7 +171,6 @@
                 return Task.CompletedTask;
             }
 
->>>>>>> 3d4425fb
             if (_config.DeveloperLogging)
                 Console.WriteLine($"Got ActivationRequest {msg.RequestId}");
 

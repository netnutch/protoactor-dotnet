﻿// -----------------------------------------------------------------------
// <copyright file="MemberList.cs" company="Asynkron AB">
//      Copyright (C) 2015-2020 Asynkron AB All rights reserved
// </copyright>
// -----------------------------------------------------------------------
using System;
using System.Collections.Generic;
using System.Collections.Immutable;
using System.Linq;
using System.Threading;
using JetBrains.Annotations;
using Microsoft.Extensions.Logging;
using Proto.Cluster.Data;
using Proto.Cluster.Events;
using Proto.Cluster.Utils;
using Proto.Remote;

namespace Proto.Cluster
{
    //This class is responsible for figuring out what members are currently active in the cluster
    //it will receive a list of memberstatuses from the IClusterProvider
    //from that, we calculate a delta, which members joined, or left.

    //TODO: check usage and threadsafety.
    [PublicAPI]
    public record MemberList
    {
        private readonly Cluster _cluster;
        private readonly EventStream _eventStream;
        private readonly ILogger _logger;

        private readonly IRootContext _root;

        private readonly ReaderWriterLockSlim _rwLock = new();
        private readonly ActorSystem _system;

        private LeaderInfo? _leader;

        //TODO: the members here are only from the cluster provider
        //The partition lookup broadcasts and use broadcasted information
        //meaning the partition infra might be ahead of this list.
        //come up with a good solution to keep all this in sync
        private ImmutableDictionary<string, Member> _members = ImmutableDictionary<string, Member>.Empty;

        private ImmutableDictionary<string, IMemberStrategy> _memberStrategyByKind =
            ImmutableDictionary<string, IMemberStrategy>.Empty;

        public MemberList(Cluster cluster)
        {
            _cluster = cluster;
            _system = _cluster.System;
            _root = _system.Root;
            _eventStream = _system.EventStream;

            _logger = Log.CreateLogger($"MemberList-{_cluster.LoggerId}");

            _bannedMembers = new ConcurrentSet<string>();
        }

        //TODO: actually use this to prevent banned members from rejoining
        private ConcurrentSet<string> _bannedMembers { get; init; }

        public bool IsLeader => _cluster.System.Id.Equals(_leader?.MemberId);

        public Member? GetActivator(string kind, string requestSourceAddress)
        {
            //TODO: clean this lock logic up
            var locked = _rwLock.TryEnterReadLock(1000);

            while (!locked)
            {
                _logger.LogDebug("MemberList did not acquire reader lock within 1 seconds, retry");
                locked = _rwLock.TryEnterReadLock(1000);
            }

            try
            {
                if (_memberStrategyByKind.TryGetValue(kind, out var memberStrategy))
                    return memberStrategy.GetActivator(requestSourceAddress);
                else
                {
                    _logger.LogError("MemberList did not find any activator for kind '{Kind}'", kind);
                    return null;
                }
            }
            finally
            {
                _rwLock.ExitReadLock();
            }
        }

        //if the new leader is different from the current leader
        //notify via the event stream
        //TODO: cluster state update really. not only leader
        public void UpdateLeader(LeaderInfo leader)
        {
            //TODO: could likely be done better
            if (leader?.BannedMembers is not null)
            {
                foreach (var b in leader.BannedMembers)
                {
                    _bannedMembers.Add(b);
                }
            }

            if (leader?.MemberId == _leader?.MemberId)
            {
                //leader is the same as before, ignore
                //this can happen eg. if you run blocking queries with consul
                //if nothing changes within the blocking time, you will still get a result,
                //we will still get this notification.
                //we use the memberlist to diff the data against current state
                return;
            }

            var oldLeader = _leader;

            _leader = leader;

            _logger.LogInformation("Leader updated {Leader}", leader?.MemberId);
            _eventStream.Publish(new LeaderElectedEvent(leader, oldLeader));

            if (IsLeader)
                _logger.LogInformation("I am leader!");
            else
                _logger.LogInformation("{Address}:{Id} is leader!", leader?.Address, leader?.MemberId);
        }

        public void UpdateClusterTopology(IReadOnlyCollection<Member> statuses, ulong eventId)
        {
            var locked = _rwLock.TryEnterWriteLock(1000);

            while (!locked)
            {
                _logger.LogDebug("MemberList did not acquire writer lock within 1 seconds, retry");
                locked = _rwLock.TryEnterWriteLock(1000);
            }

            try
            {
                _logger.LogDebug("Updating Cluster Topology");
                var topology = new ClusterTopology {EventId = eventId};

                //TLDR:
                //this method basically filters out any member status in the banned list
                //then makes a delta between new and old members
                //notifying the cluster accordingly which members left or joined

                //these are all members that are currently active
                var nonBannedStatuses =
                    statuses
                        .Where(s => !_bannedMembers.Contains(s.Id))
                        .ToArray();

                //these are the member IDs hashset of currently active members
                var newMemberIds =
                    nonBannedStatuses
                        .Select(s => s.Id)
                        .ToImmutableHashSet();

                //these are all members that existed before, but are not in the current nonBannedMemberStatuses
                var membersThatLeft =
                    _members
                        .Where(m => !newMemberIds.Contains(m.Key))
                        .Select(m => m.Value)
                        .ToArray();

                //notify that these members left
                foreach (var memberThatLeft in membersThatLeft)
                {
                    MemberLeave(memberThatLeft);
                    topology.Left.Add(new Member
                        {
                            Host = memberThatLeft.Host,
                            Port = memberThatLeft.Port,
                            Id = memberThatLeft.Id
                        }
                    );
                }

                //these are all members that are new and did not exist before
                var membersThatJoined =
                    nonBannedStatuses
                        .Where(m => !_members.ContainsKey(m.Id))
                        .ToArray();

                //notify that these members joined
                foreach (var memberThatJoined in membersThatJoined)
                {
                    MemberJoin(memberThatJoined);
                    topology.Joined.Add(new Member
                        {
                            Host = memberThatJoined.Host,
                            Port = memberThatJoined.Port,
                            Id = memberThatJoined.Id
                        }
                    );
                }

                topology.Members.AddRange(_members.Values);

                _logger.LogDebug("Published ClusterTopology event {ClusterTopology}", topology);

                _eventStream.Publish(topology);
            }
            finally
            {
                _rwLock.ExitWriteLock();
            }
        }

        private void MemberLeave(Member memberThatLeft)
        {
            //update MemberStrategy
            foreach (var k in memberThatLeft.Kinds)
            {
                if (!_memberStrategyByKind.TryGetValue(k, out var ms)) continue;

                ms.RemoveMember(memberThatLeft);

                if (ms.GetAllMembers().Count == 0) _memberStrategyByKind.Remove(k);
            }

            _bannedMembers.Add(memberThatLeft.Id);

            _members = _members.Remove(memberThatLeft.Id);

            var endpointTerminated = new EndpointTerminatedEvent {Address = memberThatLeft.Address};
            _logger.LogDebug("Published event {@EndpointTerminated}", endpointTerminated);
            _cluster.System.EventStream.Publish(endpointTerminated);
        }

        private void MemberJoin(Member newMember)
        {
            //TODO: looks fishy, no locks, are we sure this is safe? it is using private state _vars

            _members = _members.Add(newMember.Id, newMember);

            foreach (var kind in newMember.Kinds)
            {
                if (!_memberStrategyByKind.ContainsKey(kind))
                {
                    _memberStrategyByKind = _memberStrategyByKind.SetItem(kind,
                        _cluster.Config!.MemberStrategyBuilder(_cluster, kind) ?? new SimpleMemberStrategy()
                    );
                }

                //TODO: this doesnt work, just use the same strategy for all kinds...
                _memberStrategyByKind[kind].AddMember(newMember);
            }
        }

        /// <summary>
        ///     broadcast a message to all members eventstream
        /// </summary>
        /// <param name="message"></param>
        public void BroadcastEvent(object message, bool includeSelf = true)
        {
            foreach (var (id, member) in _members.ToArray())
            {
<<<<<<< HEAD
                if (!includeSelf && m.Key == _cluster.System.Id.ToString())
=======
                if (!includeSelf && id == _cluster.System.Id)
>>>>>>> 030b5158
                {
                    continue;
                }
                var pid = PID.FromAddress(member.Address, "eventstream");
                try
                {
                    _system.Root.Send(pid, message);
                }
                catch (Exception)
                {
                    _logger.LogError("Failed to broadcast {Message} to {Pid}", message, pid);
                }
            }
        }

        public bool ContainsMemberId(string memberId) => _members.ContainsKey(memberId);

        public bool TryGetMember(string memberId, out Member value) => _members.TryGetValue(memberId, out value);

        public Member[] GetAllMembers() => _members.Values.ToArray();
    }
}<|MERGE_RESOLUTION|>--- conflicted
+++ resolved
@@ -258,11 +258,7 @@
         {
             foreach (var (id, member) in _members.ToArray())
             {
-<<<<<<< HEAD
-                if (!includeSelf && m.Key == _cluster.System.Id.ToString())
-=======
                 if (!includeSelf && id == _cluster.System.Id)
->>>>>>> 030b5158
                 {
                     continue;
                 }

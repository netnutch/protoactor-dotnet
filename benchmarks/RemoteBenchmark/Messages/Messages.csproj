﻿<Project Sdk="Microsoft.NET.Sdk" ToolsVersion="15.0">
  <PropertyGroup>
    <TargetFrameworks>netstandard2.1;net5.0</TargetFrameworks>
  </PropertyGroup>
  <ItemGroup>
    <PackageReference Include="Google.Protobuf" Version="3.19.1" />
    <PackageReference Include="System.ValueTuple" Version="4.5.0" />
<<<<<<< HEAD
    <PackageReference Include="Grpc.Tools" Version="2.41.0" PrivateAssets="All" />
=======
    <PackageReference Include="Grpc.Tools" Version="2.42.0" PrivateAssets="All" />
>>>>>>> 3d4425fb
  </ItemGroup>
  <ItemGroup>
    <ProjectReference Include="..\..\..\src\Proto.Actor\Proto.Actor.csproj" />
    <ProjectReference Include="..\..\..\src\Proto.Remote\Proto.Remote.csproj" />
  </ItemGroup>
  <ItemGroup>
    <Protobuf Include="Protos.proto" GrpcServices="Server" AdditionalImportDirs=".; ..\..\..\src" />
  </ItemGroup>
</Project><|MERGE_RESOLUTION|>--- conflicted
+++ resolved
@@ -5,11 +5,7 @@
   <ItemGroup>
     <PackageReference Include="Google.Protobuf" Version="3.19.1" />
     <PackageReference Include="System.ValueTuple" Version="4.5.0" />
-<<<<<<< HEAD
-    <PackageReference Include="Grpc.Tools" Version="2.41.0" PrivateAssets="All" />
-=======
     <PackageReference Include="Grpc.Tools" Version="2.42.0" PrivateAssets="All" />
->>>>>>> 3d4425fb
   </ItemGroup>
   <ItemGroup>
     <ProjectReference Include="..\..\..\src\Proto.Actor\Proto.Actor.csproj" />

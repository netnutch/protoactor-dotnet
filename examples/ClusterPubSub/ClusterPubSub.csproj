<Project Sdk="Microsoft.NET.Sdk">

    <PropertyGroup>
        <OutputType>Exe</OutputType>
        <TargetFramework>net5.0</TargetFramework>
    </PropertyGroup>

    <ItemGroup>
      <ProjectReference Include="..\..\src\Proto.Cluster.Consul\Proto.Cluster.Consul.csproj" />
      <ProjectReference Include="..\..\src\Proto.Cluster.Identity.Redis\Proto.Cluster.Identity.Redis.csproj" />
      <ProjectReference Include="..\..\src\Proto.Remote.GrpcCore\Proto.Remote.GrpcCore.csproj" />
    </ItemGroup>

    <ItemGroup>
<<<<<<< HEAD
      <PackageReference Include="Google.Protobuf" Version="3.18.0" />
      <PackageReference Include="Grpc.Tools" Version="2.41.0">
=======
      <PackageReference Include="Google.Protobuf" Version="3.19.1" />
      <PackageReference Include="Grpc.Tools" Version="2.42.0">
>>>>>>> 3d4425fb
        <PrivateAssets>all</PrivateAssets>
        <IncludeAssets>runtime; build; native; contentfiles; analyzers; buildtransitive</IncludeAssets>
      </PackageReference>
      <PackageReference Include="Microsoft.Extensions.Logging.Console" Version="6.0.0-preview.3.21201.4" />
    </ItemGroup>

    <ItemGroup>
      <Protobuf Include="protos.proto" />
    </ItemGroup>

</Project><|MERGE_RESOLUTION|>--- conflicted
+++ resolved
@@ -12,13 +12,8 @@
     </ItemGroup>
 
     <ItemGroup>
-<<<<<<< HEAD
-      <PackageReference Include="Google.Protobuf" Version="3.18.0" />
-      <PackageReference Include="Grpc.Tools" Version="2.41.0">
-=======
       <PackageReference Include="Google.Protobuf" Version="3.19.1" />
       <PackageReference Include="Grpc.Tools" Version="2.42.0">
->>>>>>> 3d4425fb
         <PrivateAssets>all</PrivateAssets>
         <IncludeAssets>runtime; build; native; contentfiles; analyzers; buildtransitive</IncludeAssets>
       </PackageReference>

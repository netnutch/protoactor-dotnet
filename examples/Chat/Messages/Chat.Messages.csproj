﻿<Project Sdk="Microsoft.NET.Sdk">
  <PropertyGroup>
    <TargetFramework>netstandard2.1</TargetFramework>
  </PropertyGroup>
  <ItemGroup>
<<<<<<< HEAD
    <PackageReference Include="Grpc.Tools" Version="2.41.0" PrivateAssets="All" />
=======
    <PackageReference Include="Grpc.Tools" Version="2.42.0" PrivateAssets="All" />
>>>>>>> 3d4425fb
  </ItemGroup>
  <ItemGroup>
    <ProjectReference Include="..\..\..\src\Proto.Actor\Proto.Actor.csproj" />
  </ItemGroup>
  <ItemGroup>
    <Protobuf Include="Chat.proto" GrpcServices="Server" AdditionalImportDirs=".; ..\..\..\src" />
  </ItemGroup>
</Project><|MERGE_RESOLUTION|>--- conflicted
+++ resolved
@@ -1,18 +1,14 @@
-﻿<Project Sdk="Microsoft.NET.Sdk">
-  <PropertyGroup>
-    <TargetFramework>netstandard2.1</TargetFramework>
-  </PropertyGroup>
-  <ItemGroup>
-<<<<<<< HEAD
-    <PackageReference Include="Grpc.Tools" Version="2.41.0" PrivateAssets="All" />
-=======
-    <PackageReference Include="Grpc.Tools" Version="2.42.0" PrivateAssets="All" />
->>>>>>> 3d4425fb
-  </ItemGroup>
-  <ItemGroup>
-    <ProjectReference Include="..\..\..\src\Proto.Actor\Proto.Actor.csproj" />
-  </ItemGroup>
-  <ItemGroup>
-    <Protobuf Include="Chat.proto" GrpcServices="Server" AdditionalImportDirs=".; ..\..\..\src" />
-  </ItemGroup>
+﻿<Project Sdk="Microsoft.NET.Sdk">
+  <PropertyGroup>
+    <TargetFramework>netstandard2.1</TargetFramework>
+  </PropertyGroup>
+  <ItemGroup>
+    <PackageReference Include="Grpc.Tools" Version="2.42.0" PrivateAssets="All" />
+  </ItemGroup>
+  <ItemGroup>
+    <ProjectReference Include="..\..\..\src\Proto.Actor\Proto.Actor.csproj" />
+  </ItemGroup>
+  <ItemGroup>
+    <Protobuf Include="Chat.proto" GrpcServices="Server" AdditionalImportDirs=".; ..\..\..\src" />
+  </ItemGroup>
 </Project>